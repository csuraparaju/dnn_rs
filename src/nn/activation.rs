use nalgebra::{DMatrix};
use std::f64::consts;

/**
    * Activation Functions
    *
    * Activation functions are used to introduce non-linearity in the neural network.
    * The primary purpose of having nonlinear components in the neural network (fNN)
    * is to allow it to approximate nonlinear functions. Without activation functions,
    * fNN will always be linear, no matter how deep it is.
    *
    * The forward activation takes in Z -> the result of transforming an input
    * through some layer. It returns A, the activated version of this.
    *
    * The backwards function takes in dLdA, the derivative of loss with respect to
    * the output of the layer. This signifies however much our loss changes based on
    * change in the output.
    * 
    * By multiplying dLdA with dAdZ, we get dLdZ, the change in loss with respect to 
    * the input. This is then passed to the layer.
    *
    * Currently, the following activation functions are implemented:
    * 1. Identity - f(x) = x
    * 2. ReLU - f(x) = max(0, x)
    * 3. Sigmoid f(z) = 1/(1 + e^-z)
    * 
    *
**/


// Identity Activation Function
pub struct Identity {
    A : DMatrix<f64>
}

impl Identity {
    pub fn new() -> Self {
        Identity {
            A : DMatrix::zeros(0, 0)
        }
    }

    pub fn forward(&mut self, Z : &DMatrix<f64>) -> DMatrix<f64> {
        self.A = Z.clone(); // Identity(Z) = Z
        return self.A.clone();
    }

    pub fn backward(&self, dLdA : &DMatrix<f64>) -> DMatrix<f64> {
        let dLdZ = dLdA; // Derivative of Identity is 1, so dLdZ = dLdA * 1 = dLdA
        return dLdZ.clone();
    }
}

// ReLU Activation Function
pub struct ReLU {
    A : DMatrix<f64>
}

impl ReLU {
    pub fn new() -> Self {
        ReLU {
            A : DMatrix::zeros(0, 0)
        }
    }

    pub fn forward(&mut self, Z : &DMatrix<f64>) -> DMatrix<f64> {
        self.A = Z.map(|x| x.max(0.0)); // ReLU(Z) = max(0, Z)
        return self.A.clone();
    }

    pub fn backward(&self, dLdA : &DMatrix<f64>) -> DMatrix<f64> {
        // Assert that forward pass is  called before backward pass
        // to ensure that self.A is set to the correct value.
        assert!(!self.A.is_empty(), "Forward pass not called before backward pass");

        // Derivative of ReLU is 1 if x > 0, 0 otherwise
        let dAdZ = self.A.map(|x| if x > 0.0 { 1.0 } else { 0.0 });
<<<<<<< HEAD
        dLdA.component_mul(&dAdZ) // dLdZ = dLdA * dA/dZ
=======

        return dLdA.component_mul(&dAdZ); // dLdZ = dLdA * dA/dZ
>>>>>>> 79739012
    }
}

// Sigmoid Activation Function
pub struct Sigmoid {
    A : DMatrix<f64>
}

impl Sigmoid {
    pub fn new() -> Self {
        Sigmoid{
            A : DMatrix::zeros(0, 0)
        }
    }
    pub fn forward(&mut self, Z : &DMatrix<f64>) -> DMatrix<f64>{
        self.A = Z.map(|x| 1.0/(1.0 + consts::E.powf(-x)));
        self.A = self.A.map(|a| ((a * 1e5).round())/ 1e5);
        return self.A.clone();
    }
    pub fn backward(&self, dLdA : &DMatrix<f64>) -> DMatrix<f64>{
        let dAdZ = self.A.map(|x| x * (1.0 - x));
        return (dLdA.component_mul(&dAdZ)).map(|a| ((a * 1e4).round())/ 1e4);
    }

}

pub struct Tanh {
    A : DMatrix<f64>
}
impl Tanh {
    pub fn new() -> Self {
        Tanh {
            A : DMatrix::zeros(0, 0)
        }
    }
    // \tanh(x) = \frac{e^z - e^{-z}}{e^{z} + e^{-z}}
    pub fn forward(&mut self, Z : &DMatrix<f64>) -> DMatrix<f64>{
        self.A = Z.map(|z| (consts::E.powf(z) - consts::E.powf(-z))/
                            (consts::E.powf(z) + consts::E.powf(-z)));
        self.A = self.A.map(|a| ((a * 1e4).round())/ 1e4);
        return self.A.clone();
    }
    // d/dx tanh(x) -> 1 - tanh(x)^2
    pub fn backward(&mut self, dLdA : &DMatrix<f64>) -> DMatrix<f64>{
        let dAdZ = self.A.map(|x| 1.0 - x*x);
        return (dLdA.component_mul(&dAdZ)).map(|a| ((a * 1e4).round())/ 1e4);
    }
}

#[cfg(test)]
mod tests {
    use super::*;
    use approx::assert_abs_diff_eq;

    #[test]
    fn test_identity_forward() {
        let mut identity = Identity::new();
        let Z = DMatrix::from_row_slice(2, 2, &[1.0, 2.0,
                                                3.0, 4.0]);
        let A = identity.forward(&Z);
        assert_abs_diff_eq!(A, Z, epsilon = 1e-12);
    }

    #[test]
    fn test_identity_backward() {
        let identity = Identity::new();
        let dLdA = DMatrix::from_row_slice(2, 2, &[1.0, 2.0,
                                                    3.0, 4.0]);
        let dLdZ = identity.backward(&dLdA);
        assert_abs_diff_eq!(dLdZ, dLdA, epsilon = 1e-12);
    }

    #[test]
    fn test_relu_forward() {
        let mut relu = ReLU::new();
        let Z = DMatrix::from_row_slice(2, 3, &[0.0378, 0.3022, -1.6123,
                                                -2.5186, -1.9395, 1.4077]);
        let A = relu.forward(&Z);
        let expected = DMatrix::from_row_slice(2, 3, &[0.0378, 0.3022,
                                                       0.0, 0.0, 0.0, 1.4077]);
        assert_abs_diff_eq!(A, expected, epsilon = 1e-12);
    }

    #[test]
    fn test_relu_backward() {
        let mut relu = ReLU::new();
        let Z = DMatrix::from_row_slice(2, 3, &[0.0378, 0.3022, -1.6123,
                                                -2.5186, -1.9395, 1.4077]);
        let _ = relu.forward(&Z);
        let dLdA = DMatrix::from_row_slice(2, 3, &[1.0, 2.0, 3.0,
                                                   4.0, 5.0, 6.0]); // Mock dLdA
        let dLdZ = relu.backward(&dLdA);
        let expected = DMatrix::from_row_slice(2, 3, &[1.0, 2.0, 0.0,
                                                       0.0, 0.0, 6.0]);
        assert_abs_diff_eq!(dLdZ, expected, epsilon = 1e-12);
    }
    #[test]
    fn test_sigmoid_forward(){
        let mut sigmoid = Sigmoid::new();
        let Z = DMatrix::from_row_slice(4, 2, &[-4.0, -3.0,
                                                -2.0, -1.0,
                                                0.0, 1.0,
                                                2.0, 3.0]);
        let A = sigmoid.forward(&Z);
        let expected = DMatrix::from_row_slice(4, 2, &[0.018, 0.0474,
                                                       0.1192, 0.2689,
                                                       0.5, 0.7311,
                                                       0.8808, 0.9526]);
        assert_abs_diff_eq!(A, expected, epsilon = 1e-3);
    }
    #[test]
    fn test_sigmoid_backward(){
        let mut sigmoid = Sigmoid::new();
        let Z = DMatrix::from_row_slice(4, 2, &[-4.0, -3.0,
                                                -2.0, -1.0,
                                                0.0, 1.0,
                                                2.0, 3.0]);
        let _ = sigmoid.forward(&Z);
        let dLdA = DMatrix::from_row_slice(4, 2, &[1.0, 1.0,
                                                   1.0, 1.0,
                                                   1.0, 1.0,
                                                   1.0, 1.0,]);
        let dLdZ = sigmoid.backward(&dLdA);
        let expected = DMatrix::from_row_slice(4, 2, &[0.0177, 0.0452,
                                                       0.105, 0.1966,
                                                       0.25, 0.1966,
                                                       0.105, 0.0452]);
<<<<<<< HEAD
        assert_abs_diff_eq!(dLdZ, expected, epsilon = 1e-4);  
    }
    #[test]
    fn test_tanh_forward(){
        let mut tanh = Tanh::new();
        let Z = DMatrix::from_row_slice(4, 2, &[-4.0, -3.0,
            -2.0, -1.0,
            0.0, 1.0,
            2.0, 3.0]);
        let A = tanh.forward(&Z);
        let expected = DMatrix::from_row_slice(4, 2, &[-0.9993, -0.9951,
                                                       -0.964, -0.7616,
                                                        0., 0.7616,
                                                        0.964, 0.9951]);
        assert_abs_diff_eq!(A, expected, epsilon = 1e-8);
    }
    #[test]
    fn test_tanh_backwards(){
        let mut tanh = Tanh::new();
        let Z = DMatrix::from_row_slice(4, 2, &[-4.0, -3.0,
            -2.0, -1.0,
            0.0, 1.0,
            2.0, 3.0]);
        let _ = tanh.forward(&Z);
        let dLdA = DMatrix::from_row_slice(4, 2, &[1.0, 1.0,
                                                    1.0, 1.0,
                                                    1.0, 1.0,
                                                    1.0, 1.0,]);
        let dLdZ = tanh.backward(&dLdA);
        let expected = DMatrix::from_row_slice(4, 2, &[0.0013, 0.0099,
                                                       0.0707, 0.42,
                                                       1., 0.42,
                                                       0.0707, 0.0099]);
    assert_abs_diff_eq!(dLdZ, expected, epsilon = 1e-3);        
=======
        assert_abs_diff_eq!(dLdZ, expected, epsilon = 1e-12);

>>>>>>> 79739012
    }

}<|MERGE_RESOLUTION|>--- conflicted
+++ resolved
@@ -75,12 +75,7 @@
 
         // Derivative of ReLU is 1 if x > 0, 0 otherwise
         let dAdZ = self.A.map(|x| if x > 0.0 { 1.0 } else { 0.0 });
-<<<<<<< HEAD
-        dLdA.component_mul(&dAdZ) // dLdZ = dLdA * dA/dZ
-=======
-
         return dLdA.component_mul(&dAdZ); // dLdZ = dLdA * dA/dZ
->>>>>>> 79739012
     }
 }
 
@@ -208,7 +203,7 @@
                                                        0.105, 0.1966,
                                                        0.25, 0.1966,
                                                        0.105, 0.0452]);
-<<<<<<< HEAD
+      
         assert_abs_diff_eq!(dLdZ, expected, epsilon = 1e-4);  
     }
     #[test]
@@ -243,10 +238,6 @@
                                                        1., 0.42,
                                                        0.0707, 0.0099]);
     assert_abs_diff_eq!(dLdZ, expected, epsilon = 1e-3);        
-=======
-        assert_abs_diff_eq!(dLdZ, expected, epsilon = 1e-12);
-
->>>>>>> 79739012
     }
 
 }